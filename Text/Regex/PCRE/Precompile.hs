<<<<<<< HEAD
{-# LANGUAGE TupleSections, MagicHash, BangPatterns #-}
=======
>>>>>>> 497662c5

-----------------------------------------------------------------------------
-- |
-- Module      :  Text.Regex.PCRE.Rex
-- Copyright   :  (c) Michael Sloan 2011
--
-- Maintainer  :  Michael Sloan (mgsloan@gmail.com)
-- Stability   :  unstable
-- Portability :  unportable
-- 
-- This module provides support for accessing the compiled representation of
-- PCRE regular expressions.  This byte array encodes a lookup-table based
-- representation for the regular expression, and can be safely written
-- out and read back by compatible PCRE versions.
--
-----------------------------------------------------------------------------

module Text.Regex.PCRE.Precompile where

import Control.Monad          (liftM)
<<<<<<< HEAD
import Data.ByteString.Char8  (ByteString)
import Data.ByteString.Unsafe (unsafePackCStringLen )
import Data.ByteString.Internal (toForeignPtr)
import Foreign.ForeignPtr     (withForeignPtr)
=======
import Data.ByteString.Char8  (ByteString, packCStringLen)
import Data.ByteString.Unsafe (unsafeUseAsCString)
import Foreign.ForeignPtr     (withForeignPtr, newForeignPtr_)
>>>>>>> 497662c5
import Foreign.Ptr            (nullPtr, castPtr)
import Foreign.Marshal        (alloca)
import Foreign.Storable       (peek)
import Foreign.C.Types        (CSize)
import GHC.Exts               (Int(..), plusAddr#)
import GHC.ForeignPtr         (ForeignPtr(..))
import Text.Regex.PCRE.Light
import Text.Regex.PCRE.Light.Base

-- | A synonym indicating which ByteStrings represent PCRE-format compiled data.
type CompiledBytes = ByteString

-- | Compiles the given regular expression, and assuming nothing bad happens,
-- yields the bytestring filled with PCRE's compiled representation.
precompile :: ByteString -> [PCREOption] -> IO (Maybe CompiledBytes)
precompile pat opts = regexToTable $ compile pat opts

-- | Takes a compiled regular expression, and if successful, yields the
-- compiled representation.
regexToTable :: Regex -> IO (Maybe CompiledBytes)
regexToTable (Regex p _) =
  withForeignPtr p $ \pcre -> alloca $ \res -> do
    success <- c_pcre_fullinfo pcre nullPtr info_size res
    len <- return . fromIntegral =<< (peek res :: IO CSize)
    if success >= 0 
      then liftM Just $ packCStringLen (castPtr pcre, len)
      else return Nothing

-- | Creates a regular expression from the compiled representation.
regexFromTable :: CompiledBytes  -> IO Regex
regexFromTable bytes =
  return $ Regex (ForeignPtr (plusAddr# addr offset) content) bytes
 where
  !(ForeignPtr addr content, I# offset, _) = toForeignPtr bytes<|MERGE_RESOLUTION|>--- conflicted
+++ resolved
@@ -1,8 +1,4 @@
-<<<<<<< HEAD
-{-# LANGUAGE TupleSections, MagicHash, BangPatterns #-}
-=======
->>>>>>> 497662c5
-
+{-# LANGUAGE MagicHash, BangPatterns #-}
 -----------------------------------------------------------------------------
 -- |
 -- Module      :  Text.Regex.PCRE.Rex
@@ -22,16 +18,9 @@
 module Text.Regex.PCRE.Precompile where
 
 import Control.Monad          (liftM)
-<<<<<<< HEAD
-import Data.ByteString.Char8  (ByteString)
-import Data.ByteString.Unsafe (unsafePackCStringLen )
+import Data.ByteString.Char8  (ByteString, packCStringLen)
 import Data.ByteString.Internal (toForeignPtr)
 import Foreign.ForeignPtr     (withForeignPtr)
-=======
-import Data.ByteString.Char8  (ByteString, packCStringLen)
-import Data.ByteString.Unsafe (unsafeUseAsCString)
-import Foreign.ForeignPtr     (withForeignPtr, newForeignPtr_)
->>>>>>> 497662c5
 import Foreign.Ptr            (nullPtr, castPtr)
 import Foreign.Marshal        (alloca)
 import Foreign.Storable       (peek)
